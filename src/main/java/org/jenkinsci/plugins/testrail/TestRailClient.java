--- conflicted
+++ resolved
@@ -315,8 +315,7 @@
         for (int i = 0; i < results.getResults().size(); i++) {
             JSONObject o = new JSONObject();
             Result r = results.getResults().get(i);
-<<<<<<< HEAD
-            o.put("case_id", r.getCaseId()).put("status_id", r.getStatusId()).put("comment", r.getComment()).put("elapsed", r.getElapsedTimeString());
+            o.put("case_id", r.getCaseId()).put("status_id", r.getStatus().getValue().put("comment", r.getComment()).put("elapsed", r.getElapsedTimeString());
 
             JSONObject xp = new JSONObject(extraParameters);
             Iterator<String> keys = xp.keys();
@@ -325,9 +324,6 @@
                 o.put(k, xp.get(k).toString());
             }
 
-=======
-            o.put("case_id", r.getCaseId()).put("status_id", r.getStatus().getValue()).put("comment", r.getComment()).put("elapsed", r.getElapsedTimeString());
->>>>>>> 8f1cc849
             a.put(o);
         }
 
